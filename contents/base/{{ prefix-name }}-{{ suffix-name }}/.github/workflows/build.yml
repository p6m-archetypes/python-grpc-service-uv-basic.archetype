--- conflicted
+++ resolved
@@ -7,11 +7,7 @@
 name: Build
 
 env:
-<<<<<<< HEAD
-  DOCKER_REGISTRY: ${{ vars.ARTIFACTORY_HOSTNAME }}
-=======
   DOCKER_REGISTRY: ${{'{'}}{ vars.ARTIFACTORY_HOSTNAME }}
->>>>>>> ffa14b3a
   DOCKER_REPOSITORY: {{ org-name }}-{{ solution-name }}-docker-local/applications
   IMAGE_NAME: {{ prefix-name }}-{{ suffix-name }}
 
@@ -55,21 +51,12 @@
       - name: Verify Registry Access
         run: |
           echo "Testing registry access..."
-<<<<<<< HEAD
-          echo "Registry: ${{ env.DOCKER_REGISTRY }}"
-          echo "Repository: ${{ env.DOCKER_REPOSITORY }}"
-          echo "Full path: ${{ env.DOCKER_REGISTRY }}/${{ env.DOCKER_REPOSITORY }}"
-
-          # Test if we can access the registry
-          if docker manifest inspect ${{ env.DOCKER_REGISTRY }}/${{ env.DOCKER_REPOSITORY }}/${{ env.IMAGE_NAME }}:latest >/dev/null 2>&1; then
-=======
           echo "Registry: ${{'{'}}{ env.DOCKER_REGISTRY }}"
           echo "Repository: ${{'{'}}{ env.DOCKER_REPOSITORY }}"
           echo "Full path: ${{'{'}}{ env.DOCKER_REGISTRY }}/${{'{'}}{ env.DOCKER_REPOSITORY }}"
 
           # Test if we can access the registry
           if docker manifest inspect ${{'{'}}{ env.DOCKER_REGISTRY }}/${{'{'}}{ env.DOCKER_REPOSITORY }}/${{'{'}}{ env.IMAGE_NAME }}:latest >/dev/null 2>&1; then
->>>>>>> ffa14b3a
             echo "✅ Registry access verified - repository exists and is accessible"
           else
             echo "⚠️  Repository might not exist yet - this is normal for new projects"
@@ -95,16 +82,6 @@
           echo "p6m action failed, trying standard Docker build..."
 
           # Build the image
-<<<<<<< HEAD
-          docker build -t ${{ env.DOCKER_REGISTRY }}/${{ env.DOCKER_REPOSITORY }}/${{ env.IMAGE_NAME }}:${{ github.sha }} .
-
-          # Tag as latest
-          docker tag ${{ env.DOCKER_REGISTRY }}/${{ env.DOCKER_REPOSITORY }}/${{ env.IMAGE_NAME }}:${{ github.sha }} ${{ env.DOCKER_REGISTRY }}/${{ env.DOCKER_REPOSITORY }}/${{ env.IMAGE_NAME }}:latest
-
-          # Push the image
-          docker push ${{ env.DOCKER_REGISTRY }}/${{ env.DOCKER_REPOSITORY }}/${{ env.IMAGE_NAME }}:${{ github.sha }}
-          docker push ${{ env.DOCKER_REGISTRY }}/${{ env.DOCKER_REPOSITORY }}/${{ env.IMAGE_NAME }}:latest
-=======
           docker build -t ${{'{'}}{ env.DOCKER_REGISTRY }}/${{'{'}}{ env.DOCKER_REPOSITORY }}/${{'{'}}{ env.IMAGE_NAME }}:${{'{'}}{ github.sha }} .
 
           # Tag as latest
@@ -113,7 +90,6 @@
           # Push the image
           docker push ${{'{'}}{ env.DOCKER_REGISTRY }}/${{'{'}}{ env.DOCKER_REPOSITORY }}/${{'{'}}{ env.IMAGE_NAME }}:${{'{'}}{ github.sha }}
           docker push ${{'{'}}{ env.DOCKER_REGISTRY }}/${{'{'}}{ env.DOCKER_REPOSITORY }}/${{'{'}}{ env.IMAGE_NAME }}:latest
->>>>>>> ffa14b3a
 
           echo "✅ Fallback Docker build completed successfully"
         env:
